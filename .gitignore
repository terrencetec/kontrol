--- conflicted
+++ resolved
@@ -7,16 +7,8 @@
 # Python egg metadata, regenerated from source files by setuptools.
 /*.egg-info
 
-<<<<<<< HEAD
-# Development folder
-!**/dev/
-
-#/build
-/build/
-=======
 #/build
 /build/
 
 # Development folder.
-/dev/
->>>>>>> 730b84de
+/dev/